﻿// Licensed to the .NET Foundation under one or more agreements.
// The .NET Foundation licenses this file to you under the MIT License.
// See the LICENSE file in the project root for more information.

//
// Revision history:
//
// BD - June 2013 - Created this file.
//

#pragma warning disable IDE0049 // Simplify Names

using System.Collections.Generic;
using System.Globalization;

using Json = Nuqleon.Json.Expressions;

namespace System.Linq.Expressions.Bonsai.Serialization
{
    /// <summary>
    /// Provides simple object serializer functions for primitive types.
    /// </summary>
    public class ObjectSerializer
    {
        /// <summary>
        /// Gets a serializer for the given type.
        /// </summary>
        /// <param name="type">Type to get a serializer for.</param>
        /// <returns>Object serializer for instances of the specified type.</returns>
        public Func<object, Json.Expression> GetSerializer(Type type)
        {
            return obj => SerializeObject(obj, type);
        }

        /// <summary>
        /// Gets a serializer for the given type that returns instances of a JSON object representation.
        /// </summary>
        /// <param name="type">Type to get a serializer for.</param>
        /// <returns>Object serializer for instances of the specified type.</returns>
        public Func<object, object> GetJsonSerializer(Type type)
        {
            return obj => SerializeObject(obj, type);
        }

        /// <summary>
        /// Gets a deserializer for the given type.
        /// </summary>
        /// <param name="type">Type to get a deserializer for.</param>
        /// <returns>Object deserializer for instances of the specified type.</returns>
        public Func<Json.Expression, object> GetDeserializer(Type type)
        {
            return obj => DeserializeObject(obj, type);
        }

        /// <summary>
        /// Gets a deserializer for the given type which expected JSON instances.
        /// </summary>
        /// <param name="type">Type to get a deserializer for.</param>
        /// <returns>Object deserializer for instances of the specified type.</returns>
        public Func<object, object> GetJsonDeserializer(Type type)
        {
            return obj => DeserializeObject((Json.Expression)obj, type);
        }

        private static readonly Dictionary<Type, Func<Json.Expression, object>> s_deserializeObjectSlow = new()
        {
#if NO_INLINEPRIMITIVES
            { typeof(double), json => double.Parse((string)((Json.ConstantExpression)json).Value, CultureInfo.InvariantCulture) },
            { typeof(int), json => int.Parse((string)((Json.ConstantExpression)json).Value, CultureInfo.InvariantCulture) },
            { typeof(string), json => (string)((Json.ConstantExpression)json).Value },
            { typeof(bool), json => (bool)((Json.ConstantExpression)json).Value },
#endif
<<<<<<< HEAD

            { typeof(Single), json => float.Parse((string)((Json.ConstantExpression)json).Value, CultureInfo.InvariantCulture) },
            { typeof(Int64), json => long.Parse((string)((Json.ConstantExpression)json).Value, CultureInfo.InvariantCulture) },
            { typeof(SByte), json => sbyte.Parse((string)((Json.ConstantExpression)json).Value, CultureInfo.InvariantCulture) },
            { typeof(Byte), json => byte.Parse((string)((Json.ConstantExpression)json).Value, CultureInfo.InvariantCulture) },
            { typeof(Int16), json => short.Parse((string)((Json.ConstantExpression)json).Value, CultureInfo.InvariantCulture) },
            { typeof(UInt16), json => ushort.Parse((string)((Json.ConstantExpression)json).Value, CultureInfo.InvariantCulture) },
            { typeof(UInt32), json => uint.Parse((string)((Json.ConstantExpression)json).Value, CultureInfo.InvariantCulture) },
            { typeof(UInt64), json => ulong.Parse((string)((Json.ConstantExpression)json).Value, CultureInfo.InvariantCulture) },
=======
            { typeof(float), json => float.Parse((string)((Json.ConstantExpression)json).Value, CultureInfo.InvariantCulture) },
            { typeof(long), json => long.Parse((string)((Json.ConstantExpression)json).Value, CultureInfo.InvariantCulture) },
            { typeof(sbyte), json => sbyte.Parse((string)((Json.ConstantExpression)json).Value, CultureInfo.InvariantCulture) },
            { typeof(byte), json => byte.Parse((string)((Json.ConstantExpression)json).Value, CultureInfo.InvariantCulture) },
            { typeof(short), json => short.Parse((string)((Json.ConstantExpression)json).Value, CultureInfo.InvariantCulture) },
            { typeof(ushort), json => ushort.Parse((string)((Json.ConstantExpression)json).Value, CultureInfo.InvariantCulture) },
            { typeof(uint), json => uint.Parse((string)((Json.ConstantExpression)json).Value, CultureInfo.InvariantCulture) },
            { typeof(ulong), json => ulong.Parse((string)((Json.ConstantExpression)json).Value, CultureInfo.InvariantCulture) },
>>>>>>> df86c05b
            { typeof(DateTimeOffset), json => DateTimeOffset.ParseExact((string)((Json.ConstantExpression)json).Value, @"o", CultureInfo.InvariantCulture, DateTimeStyles.RoundtripKind) },
            { typeof(DateTime), json => DateTime.ParseExact((string)((Json.ConstantExpression)json).Value, @"o", CultureInfo.InvariantCulture, DateTimeStyles.RoundtripKind) },
            { typeof(TimeSpan), json => TimeSpan.ParseExact((string)((Json.ConstantExpression)json).Value, @"c", CultureInfo.InvariantCulture) },
            { typeof(Guid), json => Guid.ParseExact((string)((Json.ConstantExpression)json).Value, @"B") },
        };

        private static readonly Dictionary<Type, Func<object, Json.Expression>> s_serializeObjectSlow = new()
        {
#if NO_INLINEPRIMITIVES
            { typeof(double), obj => Json.Expression.Number(((double)obj).ToString("R")) },
            { typeof(int), obj => Json.Expression.Number(((int)obj).ToString(CultureInfo.InvariantCulture)) },
            { typeof(string), obj => Json.Expression.String((string)obj) },
            { typeof(bool), obj => (bool)obj ? Json.Expression.Boolean(true) : Json.Expression.Boolean(false) },
#endif
            { typeof(float), obj => Json.Expression.Number(((float)obj).ToString(CultureInfo.InvariantCulture)) },
            { typeof(long), obj => Json.Expression.Number(((long)obj).ToString(CultureInfo.InvariantCulture)) },
            { typeof(sbyte), obj => Json.Expression.Number(((sbyte)obj).ToString(CultureInfo.InvariantCulture)) },
            { typeof(byte), obj => Json.Expression.Number(((byte)obj).ToString(CultureInfo.InvariantCulture)) },
            { typeof(short), obj => Json.Expression.Number(((short)obj).ToString(CultureInfo.InvariantCulture)) },
            { typeof(ushort), obj => Json.Expression.Number(((ushort)obj).ToString(CultureInfo.InvariantCulture)) },
            { typeof(uint), obj => Json.Expression.Number(((uint)obj).ToString(CultureInfo.InvariantCulture)) },
            { typeof(ulong), obj => Json.Expression.Number(((ulong)obj).ToString(CultureInfo.InvariantCulture)) },
            { typeof(DateTimeOffset), obj => Json.Expression.String(((DateTimeOffset)obj).ToString(@"o", CultureInfo.InvariantCulture)) },
            { typeof(DateTime), obj => Json.Expression.String(((DateTime)obj).ToString(@"o", CultureInfo.InvariantCulture)) },
            { typeof(TimeSpan), obj => Json.Expression.String(((TimeSpan)obj).ToString(@"c", CultureInfo.InvariantCulture)) },
            { typeof(Guid), obj => Json.Expression.String(((Guid)obj).ToString(@"B")) },
        };

        private object DeserializeObject(Json.Expression json, Type type)
        {
            switch (json.NodeType)
            {
                case Json.ExpressionType.Null:
                    return null;
#if !NO_INLINEPRIMITIVES
                case Json.ExpressionType.Boolean:
                    return (bool)((Json.ConstantExpression)json).Value;
                case Json.ExpressionType.String:
                    if (type == typeof(string))
                    {
                        return (string)((Json.ConstantExpression)json).Value;
                    }
                    else
                    {
                        if (s_deserializeObjectSlow.TryGetValue(type, out Func<Json.Expression, object> deserialize))
                        {
                            return deserialize(json);
                        }
                    }
                    break;
                case Json.ExpressionType.Number:
                    if (type.IsGenericType && type.GetGenericTypeDefinition() == typeof(Nullable<>))
                    {
                        type = type.GetGenericArguments()[0];
                    }

                    if (type == typeof(double))
                    {
                        return double.Parse((string)((Json.ConstantExpression)json).Value, CultureInfo.InvariantCulture);
                    }
                    else if (type == typeof(int))
                    {
                        return int.Parse((string)((Json.ConstantExpression)json).Value, CultureInfo.InvariantCulture);
                    }
                    else if (type.IsEnum)
                    {
                        var value = DeserializeObject(json, Enum.GetUnderlyingType(type));
                        return Enum.ToObject(type, value);
                    }
                    else
                    {
#else
                default:
                    {
#endif
                        if (s_deserializeObjectSlow.TryGetValue(type, out Func<Json.Expression, object> deserialize))
                        {
                            return deserialize(json);
                        }
                    }
                    break;
            }

            throw new NotImplementedException();
        }

        private Json.Expression SerializeObject(object obj, Type type)
        {
            if (obj is null)
            {
                return Json.Expression.Null();
            }
            else if (type.IsGenericType && type.GetGenericTypeDefinition() == typeof(Nullable<>))
            {
                return SerializeObject(type.GetProperty("Value").GetValue(obj), type.GetGenericArguments()[0]);
            }
            else
            {
#if !NO_INLINEPRIMITIVES
                if (type == typeof(double))
                {
                    return Json.Expression.Number(((double)obj).ToString("R", CultureInfo.InvariantCulture));
                }
                else if (type == typeof(int))
                {
                    return ((int)obj).ToJsonNumber();
                }
                else if (type == typeof(string))
                {
                    return Json.Expression.String((string)obj);
                }
                else if (type == typeof(bool))
                {
                    return (bool)obj ? Json.Expression.Boolean(true) : Json.Expression.Boolean(false);
                }
                else if (type.IsEnum)
                {
                    var underlyingType = Enum.GetUnderlyingType(type);
                    var value = Convert.ChangeType(obj, underlyingType, CultureInfo.InvariantCulture);
                    return SerializeObject(value, underlyingType);
                }
                else
#endif
                {
                    if (s_serializeObjectSlow.TryGetValue(type, out Func<object, Json.Expression> serialize))
                    {
                        return serialize(obj);
                    }
                }
            }

            throw new NotImplementedException();
        }
    }
}
#pragma warning restore IDE0049 // Simplify Names<|MERGE_RESOLUTION|>--- conflicted
+++ resolved
@@ -70,17 +70,6 @@
             { typeof(string), json => (string)((Json.ConstantExpression)json).Value },
             { typeof(bool), json => (bool)((Json.ConstantExpression)json).Value },
 #endif
-<<<<<<< HEAD
-
-            { typeof(Single), json => float.Parse((string)((Json.ConstantExpression)json).Value, CultureInfo.InvariantCulture) },
-            { typeof(Int64), json => long.Parse((string)((Json.ConstantExpression)json).Value, CultureInfo.InvariantCulture) },
-            { typeof(SByte), json => sbyte.Parse((string)((Json.ConstantExpression)json).Value, CultureInfo.InvariantCulture) },
-            { typeof(Byte), json => byte.Parse((string)((Json.ConstantExpression)json).Value, CultureInfo.InvariantCulture) },
-            { typeof(Int16), json => short.Parse((string)((Json.ConstantExpression)json).Value, CultureInfo.InvariantCulture) },
-            { typeof(UInt16), json => ushort.Parse((string)((Json.ConstantExpression)json).Value, CultureInfo.InvariantCulture) },
-            { typeof(UInt32), json => uint.Parse((string)((Json.ConstantExpression)json).Value, CultureInfo.InvariantCulture) },
-            { typeof(UInt64), json => ulong.Parse((string)((Json.ConstantExpression)json).Value, CultureInfo.InvariantCulture) },
-=======
             { typeof(float), json => float.Parse((string)((Json.ConstantExpression)json).Value, CultureInfo.InvariantCulture) },
             { typeof(long), json => long.Parse((string)((Json.ConstantExpression)json).Value, CultureInfo.InvariantCulture) },
             { typeof(sbyte), json => sbyte.Parse((string)((Json.ConstantExpression)json).Value, CultureInfo.InvariantCulture) },
@@ -89,7 +78,6 @@
             { typeof(ushort), json => ushort.Parse((string)((Json.ConstantExpression)json).Value, CultureInfo.InvariantCulture) },
             { typeof(uint), json => uint.Parse((string)((Json.ConstantExpression)json).Value, CultureInfo.InvariantCulture) },
             { typeof(ulong), json => ulong.Parse((string)((Json.ConstantExpression)json).Value, CultureInfo.InvariantCulture) },
->>>>>>> df86c05b
             { typeof(DateTimeOffset), json => DateTimeOffset.ParseExact((string)((Json.ConstantExpression)json).Value, @"o", CultureInfo.InvariantCulture, DateTimeStyles.RoundtripKind) },
             { typeof(DateTime), json => DateTime.ParseExact((string)((Json.ConstantExpression)json).Value, @"o", CultureInfo.InvariantCulture, DateTimeStyles.RoundtripKind) },
             { typeof(TimeSpan), json => TimeSpan.ParseExact((string)((Json.ConstantExpression)json).Value, @"c", CultureInfo.InvariantCulture) },
