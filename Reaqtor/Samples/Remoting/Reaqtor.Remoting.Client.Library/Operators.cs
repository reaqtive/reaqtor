--- conflicted
+++ resolved
@@ -1467,29 +1467,6 @@
         }
 
         /// <summary>
-<<<<<<< HEAD
-        /// Last returns the last value from a sequence.
-        /// </summary>
-        /// <typeparam name="TSource">
-        /// The type of the elements in the source query observable sequence.
-        /// </typeparam>
-        /// <param name="source">The source query observable sequence.</param>
-        /// <returns>
-        /// A queryable observable sequence which contains only the last element
-        /// of the source sequence. If the source sequence does not contain any
-        /// elements, an InvalidOperationException is propagated to signal the
-        /// stream was empty.
-        /// </returns>
-        /// <remarks>
-        /// This operator is semantically close to Take(1), modulo the
-        /// exception behavior.
-        /// </remarks>
-        /// <exception cref="System.ArgumentNullException">
-        /// <c>source</c> is null.
-        /// </exception>
-        [KnownResource(Remoting.Client.Constants.Observable.LastAsync.NoArgument)]
-        public static IAsyncReactiveQbservable<TSource> Last<TSource>(
-=======
         /// Suppresses all elements of the source observable sequence.
         /// </summary>
         /// <typeparam name="TSource">Type of the elements in the source sequence.</typeparam>
@@ -1497,7 +1474,6 @@
         /// <returns>Observable sequence with no element.</returns>
         [KnownResource(Remoting.Client.Constants.Observable.IgnoreElements.NoArgument)]
         public static IAsyncReactiveQbservable<TSource> IgnoreElements<TSource>(
->>>>>>> fa660734
             this IAsyncReactiveQbservable<TSource> source)
         {
             if (source == null)
@@ -1512,8 +1488,7 @@
         }
 
         /// <summary>
-<<<<<<< HEAD
-        /// LastAsync returns the last value from a sequence.
+        /// Last returns the last value from a sequence.
         /// </summary>
         /// <typeparam name="TSource">
         /// The type of the elements in the source query observable sequence.
@@ -1533,6 +1508,41 @@
         /// <c>source</c> is null.
         /// </exception>
         [KnownResource(Remoting.Client.Constants.Observable.LastAsync.NoArgument)]
+        public static IAsyncReactiveQbservable<TSource> Last<TSource>(
+            this IAsyncReactiveQbservable<TSource> source)
+        {
+            if (source == null)
+            {
+                throw new ArgumentNullException(nameof(source));
+            }
+
+            return source.Provider.CreateQbservable<TSource>(
+                Expression.Call(
+                    ((MethodInfo)MethodBase.GetCurrentMethod()).MakeGenericMethod(typeof(TSource)),
+                    source.Expression));
+        }
+
+        /// <summary>
+        /// LastAsync returns the last value from a sequence.
+        /// </summary>
+        /// <typeparam name="TSource">
+        /// The type of the elements in the source query observable sequence.
+        /// </typeparam>
+        /// <param name="source">The source query observable sequence.</param>
+        /// <returns>
+        /// A queryable observable sequence which contains only the last element
+        /// of the source sequence. If the source sequence does not contain any
+        /// elements, an InvalidOperationException is propagated to signal the
+        /// stream was empty.
+        /// </returns>
+        /// <remarks>
+        /// This operator is semantically close to Take(1), modulo the
+        /// exception behavior.
+        /// </remarks>
+        /// <exception cref="System.ArgumentNullException">
+        /// <c>source</c> is null.
+        /// </exception>
+        [KnownResource(Remoting.Client.Constants.Observable.LastAsync.NoArgument)]
         public static IAsyncReactiveQbservable<TSource> LastAsync<TSource>(
             this IAsyncReactiveQbservable<TSource> source)
         {
@@ -1798,8 +1808,6 @@
         }
 
         /// <summary>
-=======
->>>>>>> fa660734
         /// Flattens an observable sequence of observable sequences into a
         /// single observable sequence.
         /// </summary>
